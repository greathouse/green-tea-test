package com.greenmoonsoftware.tea

import groovy.json.JsonBuilder
import groovy.json.JsonException
import groovy.json.JsonOutput
import groovyx.net.http.HttpResponseException
import groovyx.net.http.RESTClient

class Tea {
    def host
    def params
    private def action
    private List asserts = []
    private Closure verifyResponseClosure
    private Closure verifyHeadersClosure
    private Map headers = [:]
    private log = false
    private brewed = false
    private def customParsers = [:].withDefault { return { } }
    private List<Closure> recorders = []

    def Tea(String host, Map params = [:]) {
        this.host = host
        this.params = params
    }

    def configureClient(rest) {
        def restParams = rest.client.getParams()
        this.params.each { key, value -> restParams.setParameter(key, value) }
        rest.client.setParams(restParams)
    }

    def brew() {
        rejectIfReused()
        gatherHostAndUri()

        def rest = new GreenTeaRestClient(this.host)
        configureClient(rest)
        registerCustomParsers(rest)

        applyHeaders(rest)
        def response = executeHttp(rest)
//        printLog(response, rest)
        record(rest, response)

        evaluateAsserts(response)
        evaluateHeaders(response)
        evaluateResponse(response)
        new Result(condition: (asserts.size() == 0)?Result.Condition.WARN : Result.Condition.SUCCESS)	
    }

    def record(GreenTeaRestClient rest, response) {
        if (recorders) {
            def request = rest.client.request
            def reqHeaders = [:]
            request.allHeaders.each { reqHeaders[it.name] = it.value}
            def respHeaders = [:]
            response.headers.each { respHeaders[it.name] = it.value}
            def data = new HttpMetaData(
                host: host
                , uri: action.params.path
                , method: action.method.toUpperCase()
                , responseStatus: response.status
                , requestHeaders: reqHeaders
                , queryParameters: action.params.query
                , requestBody: action.params.body
                , responseHeaders: respHeaders
                , responseBody: response.data
            )
            recorders.each {
                it(data)
            }
        }
    }

    private evaluateResponse(response) {
        if (verifyResponseClosure) {
            verifyResponseClosure(response.data)
        }
    }

    private evaluateHeaders(response) {
        if (verifyHeadersClosure) {
            verifyHeadersClosure(response.headers)
        }
    }

    private evaluateAsserts(response) {
        asserts.each { a ->
            a.eval(response)
        }
    }

<<<<<<< HEAD
    private printLog(response, RESTClient rest) {
        if (log) {
            println "Request URL: ${this.host}${action.params.path}"
            println "Request Method: ${action.method.toUpperCase()}"
            println "Status Code: ${response.status}"
            println "Request Headers"
            rest.headers.each { k, v -> println "\t${k}: ${v}" }
            if (action.params.query) {
                println "Request Query Params"
                println "\t" + new JsonBuilder(action.params.query)
            }
            if (action.params.body) {
                println "Request Body"
                println "\t" + new JsonBuilder(action.params.body)
            }
=======
    private printLog(HttpMetaData metaData) {
        println "Request URL: ${metaData.host}${metaData.uri}"
        println "Request Method: ${metaData.method.toUpperCase()}"
        println "Status Code: ${metaData.responseStatus}"
        println "Request Headers"
        metaData.requestHeaders.each { k, v -> println "\t${k}: ${v}" }
        if (action.params.body) {
            println "Request Body"
            println "\t" + new JsonBuilder(action.params.body)
        }
>>>>>>> 7cdb9bb4

        println "Response Headers"
        metaData.responseHeaders.each { k,v -> println "\t${k}: ${v}" }

        def responseContentType = JsonRecorder.extractContentType(metaData.responseHeaders)
        def responseBody = JsonRecorder.encodeBody(responseContentType, metaData.responseBody)
        try {
            println JsonOutput.prettyPrint(responseBody)
        }
        catch (JsonException e) {
            println responseBody
        }
    }

    private executeHttp(RESTClient rest) {
        def response
        try {
            response = rest."${action.method}"(action.params.clone())
            //copy map since RESTClient messes with the provided map
        }
        catch (HttpResponseException ex) {
            response = ex.response
        }
        response
    }

    private applyHeaders(rest) {
        headers.each { k, v ->
            rest.headers."${k}" = v
        }
    }

    private registerCustomParsers(rest) {
        customParsers.each { k, v ->
            rest.parser."${k}" = v(rest)
        }
    }

    private gatherHostAndUri() {
        def (host, uri) = parseForHost(action.params.path)
        if (host != null) {
            this.host = host
        }
        action.params.path = uri
    }

    private rejectIfReused() {
        if (brewed) {
            throw new RuntimeException("This tea is old. You cannot brew the same instance more than once.")
        }
        brewed = true
    }

    private def parseForHost(String url) {
        def host = null
        def uri = url
        if (url.indexOf('http') == 0) {
            def protocalPlus = url.split('://')
            def protocol = protocalPlus[0] 
            def hostname = protocalPlus[1].substring(0, protocalPlus[1].indexOf('/'))
            host = protocol+"://"+hostname
            uri = protocalPlus[1].substring(protocalPlus[1].indexOf('/'))
        }
        return [host,uri]
    }

    def Tea get(String url, Map query = null, String requestContentType = 'application/json') {
        action = [method:"get", params:[path:url, query:query, requestContentType: requestContentType]]
        return this;
    }

    def Tea post(String url, Map json = null, String requestContentType = 'application/json'){
        action = [method:"post", params:[path:url, body:json, requestContentType: requestContentType]]
        return this
    }

    def Tea put(String url, Map json = null, String requestContentType = 'application/json'){
        action = [method:"put", params:[path:url, body:json, requestContentType: requestContentType]]
        return this
    }

    def Tea patch(String url, Map json = null, String requestContentType = 'application/json') {
        action = [method:"patch", params:[path:url, body:json, requestContentType: requestContentType]]
        return this
    }

    def Tea delete(String url, Map query = null) {
        action = [method:"delete", params:[path:url, query:query]]
        return this
    }

    def expectStatus(int code) {
        asserts.add([eval: { response ->
            assert response.status == code  
        }])
        return this
    }

    def verifyResponse(Closure c) {
        verifyResponseClosure = c
        return this
    }

    def verifyHeaders(Closure c) {
        verifyHeadersClosure = c
        return this
    }

    def userAgent(String ua) {
        addHeader("User-Agent", ua)
        return this
    }

    def addHeader(String header, String value) {
        headers[header] = value
        return this
    }

    def basicAuth(String username, String password) {
        def auth = "Basic " + "${username}:${password}".getBytes().encodeBase64().toString()
        addHeader("Authorization", auth)
        return this
    }

    def log() {
        recorders << this.&printLog
        return this
    }

    def withParser(String contentType, Closure createParser) {
        customParsers[contentType] = createParser
        return this
    }

    def withRecorder(Closure r) {
        recorders << r
        return this
    }
}<|MERGE_RESOLUTION|>--- conflicted
+++ resolved
@@ -91,34 +91,20 @@
         }
     }
 
-<<<<<<< HEAD
-    private printLog(response, RESTClient rest) {
-        if (log) {
-            println "Request URL: ${this.host}${action.params.path}"
-            println "Request Method: ${action.method.toUpperCase()}"
-            println "Status Code: ${response.status}"
-            println "Request Headers"
-            rest.headers.each { k, v -> println "\t${k}: ${v}" }
-            if (action.params.query) {
-                println "Request Query Params"
-                println "\t" + new JsonBuilder(action.params.query)
-            }
-            if (action.params.body) {
-                println "Request Body"
-                println "\t" + new JsonBuilder(action.params.body)
-            }
-=======
     private printLog(HttpMetaData metaData) {
         println "Request URL: ${metaData.host}${metaData.uri}"
         println "Request Method: ${metaData.method.toUpperCase()}"
         println "Status Code: ${metaData.responseStatus}"
         println "Request Headers"
         metaData.requestHeaders.each { k, v -> println "\t${k}: ${v}" }
+        if (action.params.query) {
+            println "Request Query Params"
+            println "\t" + new JsonBuilder(action.params.query)
+        }
         if (action.params.body) {
             println "Request Body"
             println "\t" + new JsonBuilder(action.params.body)
         }
->>>>>>> 7cdb9bb4
 
         println "Response Headers"
         metaData.responseHeaders.each { k,v -> println "\t${k}: ${v}" }
